--- conflicted
+++ resolved
@@ -147,19 +147,6 @@
         context: TransactContext
     ): Promise<WalletPluginSignResponse> {
         try {
-<<<<<<< HEAD
-            // Create a new signing request based on the existing resolved request
-            const modifiedRequest = await context.createRequest({
-                transaction: resolved.transaction,
-            })
-            modifiedRequest.setBroadcast(false)
-            setTransactionCallback(modifiedRequest, '')
-            const signUrl = `${this.webAuthenticatorUrl}/sign?esr=${encodeURIComponent(
-                modifiedRequest.encode()
-            )}&chain=${context.chain?.name}&accountName=${context.accountName}&permissionName=${
-                context.permissionName
-            }&appName=${context.appName}`
-=======
             // Ensure we have a request key from login
             if (!this.data.privateKey || !this.data.publicKey) {
                 throw new Error('No request keys available - please login first')
@@ -184,9 +171,8 @@
                 context.accountName
             }&permissionName=${context.permissionName}&appName=${
                 context.appName
-            }&requestKey=${String(PrivateKey.from(this.data.privateKey).toPublic())}`
-
->>>>>>> cb6ab79e
+            }&requestKey=${String(PrivateKey.from(this.data.privateKey).toPublic())}&appName=${context.appName}`
+
             const response = await this.openPopup(signUrl, 'sign')
 
             const wasSuccessful =
